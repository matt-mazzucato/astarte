# Querying a Device

Once you have your devices connected, up and running in Astarte, you can start interacting with them.

## Device status

First things first, you can check if your device is correctly registered in Astarte, and its current status.
Let's assume our Device has `f0VMRgIBAQAAAAAAAAAAAA` as its id.
A Device's status includes a number of useful information, among which whether it is connected or not to its Transport,
its introspection, the amount of exchanged data and more.

### Query Device status using astartectl

```bash
$ astartectl appengine devices show f0VMRgIBAQAAAAAAAAAAAA
Device ID:                      f0VMRgIBAQAAAAAAAAAAAA
Connected:                      false
Last Connection:                2018-02-07 18:38:57.266 +0000 UTC
Last Disconnection:             2018-02-08 09:49:26.566 +0000 UTC
Introspection:                  com.example.ExampleInterface v1.0 exchanged messages: 20 exchanged bytes: 200B
                                org.example.TestInterface v0.2 exchanged messages: 8 exchanged bytes: 147B
Received Messages:              221
Data Received:                  11.7K
Last Seen IP:                   203.0.113.89
Last Credentials Request IP:    203.0.113.201
First Registration:             2018-01-31 17:10:59.270 +0000 UTC
First Credentials Request:      2018-01-31 17:10:59.270 +0000 UTC
```

### Query Device status using Astarte Dashboard

After logging in to Astarte dashboard, go to the "Devices" page clicking on the menu on your left. A list of
available Device IDs will appear. If you do not see your device at a glance, use the search bar on the top right
to find it.
Clicking on the Device ID will take you to its details page.

### Query Device status using AppEngine API

`GET api.<your astarte domain>/appengine/v1/test/devices/f0VMRgIBAQAAAAAAAAAAAA`

```json
{
    "data": {
        "total_received_msgs": 221,
        "total_received_bytes": 11660,
        "last_seen_ip": "203.0.113.89",
        "last_credentials_request_ip": "203.0.113.201",
        "last_disconnection": "2018-02-07T18:38:57.266Z",
        "last_connection": "2018-02-08T09:49:26.556Z",
        "id": "f0VMRgIBAQAAAAAAAAAAAA",
        "first_registration": "2018-01-31T17:10:59.270Z",
        "connected": true,
        "introspection": {
            "com.example.ExampleInterface" : {
                "major" : 1,
                "minor" : 0,
                "exchanged_msgs": 20,
                "exchanged_bytes": 200
            },
            "org.example.TestInterface" : {
                "major" : 0,
                "minor" : 2,
                "exchanged_msgs": 8,
                "exchanged_bytes": 147
            }
        },
        "aliases": {
            "name": "device_a"
        },
        "metadata": {
            "metadata_key": "metadata_value"
        },
        "groups": [
            "my_group",
        ],
        "previous_interfaces": [
            {
                "name": "com.example.ExampleInterface",
                "major" : 0,
                "minor" : 2,
                "exchanged_msgs": 3,
                "exchanged_bytes": 120
            }
        ]
    }
}
```

Through the API, it is also possible to get the Introspection of the device only:

`GET api.<your astarte domain>/appengine/v1/test/devices/f0VMRgIBAQAAAAAAAAAAAA/interfaces`

```json
{
    "data": [
        "com.example.ExampleInterface",
        "com.example.TestInterface"
    ]
}
```

This returns the Interfaces which the device reported in its Introspection *and* which are known to the Realm.

<<<<<<< HEAD
Arbitrary information can be added to the device by means of `metadata`: they allow to store any number of string values associated to a corresponding string key.
To set, modify and delete `metadata`, a `PATCH` on the device endpoint is required:
```
PATCH api.<your astarte domain>/appengine/v1/test/devices/f0VMRgIBAQAAAAAAAAAAAA
```
In the request body, the `data` JSON object should have a `metadata` key which bears a dictionary of strings. A valid request body which changes only device metadata, for example, is `{"data":{"metadata": {"<key>": "<value>"}}}`. To delete a metadata entry, set the value of the corresponding key to `null`. For example, POSTing `{"data":{"metadata": {"my_key": null}}}` will remove the `my_key` metadata entry from the device.

Depending on the aggregation and ownership of the Interface, you can `GET`/`PUT`/`POST` on the interface itself or one of its mappings. Some examples are:
=======
## Interacting with Device Data
>>>>>>> 884ae19d

Depending on the aggregation and ownership of the Interface, you can `GET`/`PUT`/`POST` on the interface itself or one of its mappings,
or use `astartectl` to perform the same operation on the command line. Some examples are:

### Get data from an `aggregate` `device` `properties` interface

`astartectl` invocation: `astartectl appengine devices data-snapshot f0VMRgIBAQAAAAAAAAAAAA com.example.ExampleInterface`

AppEngine API invocation: `GET api.<your astarte domain>/appengine/v1/test/devices/f0VMRgIBAQAAAAAAAAAAAA/interfaces/com.example.ExampleInterface`

### Get last sent value from an `individual` `device` `datastream` interface

`astartectl` invocation: `astartectl appengine devices data-snapshot f0VMRgIBAQAAAAAAAAAAAA com.example.TestInterface`

AppEngine API invocation: `GET api.<your astarte domain>/appengine/v1/test/devices/f0VMRgIBAQAAAAAAAAAAAA/interfaces/com.example.TestInterface/myValue?limit=1`

### Set values in an `individual` `server` `datastream` interface

`astartectl` invocation: `astartectl appengine devices send-data f0VMRgIBAQAAAAAAAAAAAA com.example.OtherTestInterface /myOtherValue <value>`

AppEngine API invocation: `POST api.<your astarte domain>/appengine/v1/test/devices/f0VMRgIBAQAAAAAAAAAAAA/interfaces/com.example.OtherTestInterface/myOtherValue`
Request body: `{"data": <value>}`

### API Query semantics

In general, to query AppEngine, the following things must be kept in mind

* When sending data, use `PUT` if dealing with `properties`, `POST` if dealing with `datastream`.
* When `GET`ting, if you are querying an `aggregate` interface, make sure to query the interface itself rather than its mappings.
* When `GET`ting `datastream`, keep in mind that AppEngine's default behavior is to return a large as possible timeseries.

## Navigating and retrieving Datastream results through APIs

The Datastream case is significant, as it might be common to have *a lot* of values for each endpoint/interface. As such, returning all of them in a single API call is most of the times not desirable nor recommended.

To avoid putting the cluster under excessive pressure, AppEngine API is configured with a hard cap on the maximum number of returned results for each single call, with a sane default of `10000`. Although this hard cap is entirely configurable, please be aware that AppEngine API is designed to process a lot of reasonably small requests in the shortest possible time, and hence is **not optimised nor strongly tested against big requests**. Make sure that AppEngine API has enough resources available to cope with the maximum dataset size.

AppEngine API provides you with a variety of mechanisms to make retrieval and navigation of large data sets as smooth and efficient as possible.

### Limit

Adding a `limit=n` to the URL query tells AppEngine to return no more than `n` results. This acts similarly to a `LIMIT` SQL statement, but, as it stands, it does not impose a hard limit on the whole retrieved dataset but on the amount of the results displayed by the API call - see [Pagination and Time Windows](#pagination-and-time-windows) for more details on this topic and the performance implications of different limits in queries.

If the specified `limit` is beyond the hard cap, the query won't fail, but will return at most the amount set by the hard cap, without further warnings.

### Since/To/Since After

Results can be limited to a specific time window. `since` and `to` can be set to a ISO 8601 valid timestamp to limit on an upper and lower bound the result set. This can also be combined with `limit` to make sure that no more than `n` results are returned. Also, `since` and `to` can as well be set independently to provide only an upper or lower bound.

In case you're dealing with a very large dataset and you want to dump it, it is likely that you need to go beyond what a reasonable default limit looks like. In those cases, you can use the `since_after` query parameter to retrieve parameters within a time window. `since_after` slices the time window just like `since` does, but it does not include values matching the specified timestamp, if any. This is especially useful when paginating, to start right after a returned result.

### Pagination and time windows

AppEngine API provides you automatically with a time window-based pagination. When `GET`ting a `datastream`, if more results are available beyond the chosen time window/limit, a `links` map will be provided, in JSON-API style, to allow the user to paginate the results accordingly using `since_after`.

You can use `limit` to determine each page's size. When specifying a valid `limit`, the `links` will keep the page size consistent over the next calls.

However, `limit` should be used wisely to lower the pressure on the cluster. Each API call maps to a query that, no matter how efficient, has a computational cost. A few mid-sized queries should **always** be preferred over a large amount of smaller queries. Given your cluster is configured correctly, `limit` should be omitted in most cases when paginating, and you should rather trust your cluster's hard cap to be the sweet spot in efficiency and cluster pressure.

### Downsampling

Especially when plotting graphs, retrieving all points in a time series isn't desirable. Astarte provides you with an implementation of the [LTTB Downsampling Algorithm](https://skemman.is/bitstream/1946/15343/3/SS_MSthesis.pdf), which is used to return only a fixed number of samples from a time series. When setting `downsample_to=n`, AppEngine will return a maximum of `n` results, which are the most significant over the considered time series according to the algorithm.

Due to how LTTB works, `downsample_to` **must** be `>2`, as the algorithm will return the two ends of the considered value bucket, and `n-2` values which are the picked samples. Please refer to the [LTTB implementation used by Astarte](https://github.com/ispirata/ex_lttb) to learn more about how this algorithm affects samples and its limitations.

`downsample_to=x` can be used in conjunction with other query parameters, including `limit=y`. When doing so, Astarte will downsample to `x` samples the dataset composed of the last `y` values. Every feature previously outlined is in fact available with downsampling, including pagination - bear in mind, though, that for how the algorithm works, some options have drastically different semantic effects.

Also, the hard cap has a very different meaning in downsampling. In this case, the hard cap applies to `downsample_to` instead of `limit`. `limit` can be an arbitrarly large amount of samples taken out of the DB, and can be used mainly to alleviate pressure in case of *extremely* large datasets which would require a lot of time for being processed by LTTB - even though, most of the time, you might want to define a time window to downsample instead.

Astarte is also capable of downsampling aggregated interfaces, as long as a `downsample_key` is specified, which has to match the last token of an `endpoint` of the queried `interface` (i.e. in case the interface has a `/%{id}/myValue` mapping which should be used as the `downsample_key`, you should specify `downsample_key=myValue` in the query). When doing so, the aggregate will be downsampled using the chosen `endpoint` value as the `y` axis value, whereas its other `endpoints` will be disregarded when applying the algorithm. Please note that, no matter what `downsample_key` is used, a sample will be composed by the whole aggregation.

If there is no way an interface can be downsampled (this is true, for example, if no `downsample_key` has been specified for `aggregations`, or for types such as `strings`), AppEngine API will return a `4xx` error. In general, downsampling is a powerful mechanism with a lot of limitations which really shines when plotting. Once again, this is a fundamental factor to consider when [designing your interfaces](029-interface_design_guide.html).

## astartectl-specific features

`astartectl` implements some convenience methods that make navigation easier. In particular, `astartectl` allows for any of the AppEngine API query parameters/mechanisms, but also implements automated pagination, snapshots and more.

### Data Snapshot

`astartectl` has a unique feature that allows to retrieve a "Data Snapshot" of a device, namely the last known value for every interface available in the Device's introspection. This is extremely useful to have an at-a-glance view of the Device status with regards to data. Simply invoke `astartectl appengine devices data-snapshot <device ID>`, or `astartectl appengine devices data-snapshot <device ID> <interface name>` to get a snapshot for a single interface.

### Advanced querying

`astartectl appengine devices get-samples` is `astartectl`'s frontend to advanced query. Refer to the command line documentation to learn about all available parameters, which match all of the parameters found in AppEngine API. The main difference is that, in case a query would break the boundaries of the page limit, `astartectl` will automatically paginate the request, and return all of the samples.

### Exporting Devices Data with astartectl

The previous feature makes `astartectl` extremely useful when it comes to export or dump data. Moreover, `get-samples` features a `--output` option, which allows to print the results in different formats, such as `json` or `CSV`. This way, exporting values becomes extremely easy, as `get-samples` can easily tap into an Interface's entire data set and print it into a CSV file.<|MERGE_RESOLUTION|>--- conflicted
+++ resolved
@@ -101,18 +101,14 @@
 
 This returns the Interfaces which the device reported in its Introspection *and* which are known to the Realm.
 
-<<<<<<< HEAD
 Arbitrary information can be added to the device by means of `metadata`: they allow to store any number of string values associated to a corresponding string key.
 To set, modify and delete `metadata`, a `PATCH` on the device endpoint is required:
+
 ```
 PATCH api.<your astarte domain>/appengine/v1/test/devices/f0VMRgIBAQAAAAAAAAAAAA
 ```
+
 In the request body, the `data` JSON object should have a `metadata` key which bears a dictionary of strings. A valid request body which changes only device metadata, for example, is `{"data":{"metadata": {"<key>": "<value>"}}}`. To delete a metadata entry, set the value of the corresponding key to `null`. For example, POSTing `{"data":{"metadata": {"my_key": null}}}` will remove the `my_key` metadata entry from the device.
-
-Depending on the aggregation and ownership of the Interface, you can `GET`/`PUT`/`POST` on the interface itself or one of its mappings. Some examples are:
-=======
-## Interacting with Device Data
->>>>>>> 884ae19d
 
 Depending on the aggregation and ownership of the Interface, you can `GET`/`PUT`/`POST` on the interface itself or one of its mappings,
 or use `astartectl` to perform the same operation on the command line. Some examples are:
