--- conflicted
+++ resolved
@@ -21,11 +21,7 @@
   def project do
     [
       app: :astarte_appengine_api,
-<<<<<<< HEAD
       version: "0.11.0-dev",
-=======
-      version: "0.10.0",
->>>>>>> 258e44f1
       elixir: "~> 1.6",
       elixirc_paths: elixirc_paths(Mix.env()),
       compilers: [:phoenix, :gettext] ++ Mix.compilers(),
