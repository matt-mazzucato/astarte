--- conflicted
+++ resolved
@@ -181,6 +181,12 @@
     os_env: "DATA_UPDATER_PLANT_AMQP_DATA_QUEUE_RANGE_END",
     type: :integer,
     default: 0
+
+  @envdoc "The total number of data queues in all the Astarte cluster."
+  app_env :data_queue_total_count, :astarte_data_updater_plant, :amqp_data_queue_total_count,
+    os_env: "DATA_UPDATER_PLANT_AMQP_DATA_QUEUE_TOTAL_COUNT",
+    type: :integer,
+    default: 1
 
   @envdoc "The prefetch count of the AMQP consumer connection. A prefetch count of 0 means unlimited (not recommended)."
   app_env :consumer_prefetch_count,
@@ -353,7 +359,6 @@
     |> populate_producer_sni()
   end
 
-<<<<<<< HEAD
   defp populate_producer_sni(ssl_options) do
     if producer_ssl_sni_disabled?() do
       Keyword.put(ssl_options, :server_name_indication, :disable)
@@ -363,20 +368,6 @@
 
       Keyword.put(ssl_options, :server_name_indication, to_charlist(server_name))
     end
-=======
-  @doc """
-  Returns the total number of data queues in all the Astarte cluster. Defaults to 1.
-  """
-  def data_queue_total_count do
-    Application.get_env(:astarte_data_updater_plant, :data_queue_total_count, 1)
-  end
-
-  @doc """
-  Returns the AMQP consumer prefetch count for the consumer. Defaults to 300.
-  """
-  def amqp_consumer_prefetch_count do
-    Application.get_env(:astarte_data_updater_plant, :amqp_consumer_prefetch_count, 300)
->>>>>>> 6de679d7
   end
 
   def data_updater_deactivation_interval_ms! do
