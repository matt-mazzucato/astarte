--- conflicted
+++ resolved
@@ -11,18 +11,13 @@
     - RABBITMQ_VERSION=3.7.15 CASSANDRA_VERSION=3.11.3
 matrix:
   include:
-<<<<<<< HEAD
     - elixir: 1.8.1
       otp_release: 21.3
-=======
-    - elixir: 1.6.5
-      otp_release: 20.3
 before_install:
   - docker pull rabbitmq:$RABBITMQ_VERSION
   - docker run -d -p 127.0.0.1:5672:5672 -p 127.0.0.1:15672:15672 rabbitmq:$RABBITMQ_VERSION
   - docker pull cassandra:$CASSANDRA_VERSION
   - docker run -d -p 127.0.0.1:9042:9042 cassandra:$CASSANDRA_VERSION
->>>>>>> 4129a83b
 before_script:
   # Needed or Elixir 1.6 will fail due to a non-updated index
   - ~/.mix/rebar3 update
