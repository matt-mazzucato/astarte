--- conflicted
+++ resolved
@@ -506,14 +506,9 @@
     static_header_key = "important_metadata_value_change"
     static_header_value = "test_meta_value_change"
     static_headers = [{static_header_key, static_header_value}]
-<<<<<<< HEAD
     old_bson_value = %{v: 41} |> Cyanide.encode!()
     new_bson_value = %{v: 42} |> Cyanide.encode!()
-=======
-    old_bson_value = %{v: 41} |> Bson.encode()
-    new_bson_value = %{v: 42} |> Bson.encode()
-    timestamp = get_timestamp()
->>>>>>> 4d8ca0c3
+    timestamp = get_timestamp()
 
     target = %AMQPTriggerTarget{
       simple_trigger_id: simple_trigger_id,
@@ -572,14 +567,9 @@
     static_header_key = "important_metadata_value_change_applied"
     static_header_value = "test_meta_value_change_applied"
     static_headers = [{static_header_key, static_header_value}]
-<<<<<<< HEAD
     old_bson_value = %{v: 41} |> Cyanide.encode!()
     new_bson_value = %{v: 42} |> Cyanide.encode!()
-=======
-    old_bson_value = %{v: 41} |> Bson.encode()
-    new_bson_value = %{v: 42} |> Bson.encode()
-    timestamp = get_timestamp()
->>>>>>> 4d8ca0c3
+    timestamp = get_timestamp()
 
     target = %AMQPTriggerTarget{
       simple_trigger_id: simple_trigger_id,
