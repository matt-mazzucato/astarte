defmodule Astarte.Housekeeping.API.Mixfile do
  use Mix.Project

  def project do
<<<<<<< HEAD
    [app: :astarte_housekeeping_api,
     version: "0.11.0-dev",
     elixir: "~> 1.6",
     elixirc_paths: elixirc_paths(Mix.env),
     compilers: [:phoenix, :gettext] ++ Mix.compilers,
     start_permanent: Mix.env == :prod,
     test_coverage: [tool: ExCoveralls],
     preferred_cli_env: ["coveralls": :test, "coveralls.detail": :test, "coveralls.post": :test, "coveralls.html": :test],
     deps: deps() ++ astarte_required_modules(System.get_env("ASTARTE_IN_UMBRELLA"))]
=======
    [
      app: :astarte_housekeeping_api,
      version: "0.10.0-beta.3",
      elixir: "~> 1.6",
      elixirc_paths: elixirc_paths(Mix.env()),
      compilers: [:phoenix, :gettext] ++ Mix.compilers(),
      start_permanent: Mix.env() == :prod,
      test_coverage: [tool: ExCoveralls],
      preferred_cli_env: [
        coveralls: :test,
        "coveralls.detail": :test,
        "coveralls.post": :test,
        "coveralls.html": :test
      ],
      deps: deps() ++ astarte_required_modules(System.get_env("ASTARTE_IN_UMBRELLA"))
    ]
>>>>>>> 49c40e80
  end

  # Configuration for the OTP application.
  #
  # Type `mix help compile.app` for more information.
  def application do
    [
      mod: {Astarte.Housekeeping.API.Application, []},
      extra_applications: [:logger, :runtime_tools]
    ]
  end

  # Specifies which paths to compile per environment.
  defp elixirc_paths(:test), do: ["lib", "test/support"]
  defp elixirc_paths(_), do: ["lib"]

  defp astarte_required_modules("true") do
    [
      {:astarte_rpc, in_umbrella: true}
    ]
  end

  defp astarte_required_modules(_) do
    [
      {:astarte_rpc, github: "astarte-platform/astarte_rpc"}
    ]
  end

  # Specifies your project dependencies.
  #
  # Type `mix help deps` for examples and options.
  defp deps do
    [
      {:conform, "== 2.5.2"},
      {:ecto, "== 2.2.10"},
      {:phoenix, "== 1.3.2"},
      {:phoenix_pubsub, "== 1.0.2"},
      {:gettext, "~> 0.11"},
      {:cors_plug, "== 1.5.2"},
      {:cowboy, "== 1.1.2"},
      {:ranch, "== 1.4.0", override: true},
      {:guardian, github: "ispirata/guardian"},

      {:distillery, "== 1.5.2", runtime: false},
      {:excoveralls, "== 0.9.1", only: :test}
    ]
  end
end<|MERGE_RESOLUTION|>--- conflicted
+++ resolved
@@ -2,20 +2,9 @@
   use Mix.Project
 
   def project do
-<<<<<<< HEAD
-    [app: :astarte_housekeeping_api,
-     version: "0.11.0-dev",
-     elixir: "~> 1.6",
-     elixirc_paths: elixirc_paths(Mix.env),
-     compilers: [:phoenix, :gettext] ++ Mix.compilers,
-     start_permanent: Mix.env == :prod,
-     test_coverage: [tool: ExCoveralls],
-     preferred_cli_env: ["coveralls": :test, "coveralls.detail": :test, "coveralls.post": :test, "coveralls.html": :test],
-     deps: deps() ++ astarte_required_modules(System.get_env("ASTARTE_IN_UMBRELLA"))]
-=======
     [
       app: :astarte_housekeeping_api,
-      version: "0.10.0-beta.3",
+      version: "0.11.0-dev",
       elixir: "~> 1.6",
       elixirc_paths: elixirc_paths(Mix.env()),
       compilers: [:phoenix, :gettext] ++ Mix.compilers(),
@@ -29,7 +18,6 @@
       ],
       deps: deps() ++ astarte_required_modules(System.get_env("ASTARTE_IN_UMBRELLA"))
     ]
->>>>>>> 49c40e80
   end
 
   # Configuration for the OTP application.
