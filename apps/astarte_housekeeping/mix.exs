#
# This file is part of Astarte.
#
# Copyright 2017 Ispirata Srl
#
# Licensed under the Apache License, Version 2.0 (the "License");
# you may not use this file except in compliance with the License.
# You may obtain a copy of the License at
#
#    http://www.apache.org/licenses/LICENSE-2.0
#
# Unless required by applicable law or agreed to in writing, software
# distributed under the License is distributed on an "AS IS" BASIS,
# WITHOUT WARRANTIES OR CONDITIONS OF ANY KIND, either express or implied.
# See the License for the specific language governing permissions and
# limitations under the License.
#

defmodule Astarte.Housekeeping.Mixfile do
  use Mix.Project

  def project do
    [
      app: :astarte_housekeeping,
<<<<<<< HEAD
      version: "0.11.0-dev",
=======
      version: "0.10.0",
>>>>>>> a5a8169b
      build_path: "_build",
      config_path: "config/config.exs",
      deps_path: "deps",
      lockfile: "mix.lock",
      elixir: "~> 1.6",
      elixirc_paths: elixirc_paths(Mix.env()),
      build_embedded: Mix.env() == :prod,
      start_permanent: Mix.env() == :prod,
      test_coverage: [tool: ExCoveralls],
      preferred_cli_env: [
        coveralls: :test,
        "coveralls.detail": :test,
        "coveralls.post": :test,
        "coveralls.html": :test
      ],
      deps: deps() ++ astarte_required_modules(System.get_env("ASTARTE_IN_UMBRELLA"))
    ]
  end

  def application do
    [
      extra_applications: [:logger],
      mod: {Astarte.Housekeeping, []}
    ]
  end

  defp elixirc_paths(:test), do: ["lib", "test/support"]
  defp elixirc_paths(_), do: ["lib"]

  defp astarte_required_modules("true") do
    [
      {:astarte_rpc, in_umbrella: true},
      {:astarte_data_access, in_umbrella: true}
    ]
  end

  defp astarte_required_modules(_) do
    [
      {:astarte_data_access,
       github: "astarte-platform/astarte_data_access", branch: "release-0.10"},
      {:astarte_rpc, github: "astarte-platform/astarte_rpc", branch: "release-0.10"}
    ]
  end

  defp deps do
    [
      {:cqex, github: "matehat/cqex", ref: "a2c45667108f9b1e8a9c73c5250a04020bf72a30"},
      {:cqerl,
       github: "matehat/cqerl", ref: "6e44b42df1cb0fcf82d8ab4df032c2e7cacb96f9", override: true},
      {:conform, "== 2.5.2"},
      {:distillery, "== 1.5.2", runtime: false},
      {:excoveralls, "== 0.9.1", only: :test}
    ]
  end
end<|MERGE_RESOLUTION|>--- conflicted
+++ resolved
@@ -22,11 +22,7 @@
   def project do
     [
       app: :astarte_housekeeping,
-<<<<<<< HEAD
       version: "0.11.0-dev",
-=======
-      version: "0.10.0",
->>>>>>> a5a8169b
       build_path: "_build",
       config_path: "config/config.exs",
       deps_path: "deps",
