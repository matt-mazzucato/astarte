#
# This file is part of Astarte.
#
# Copyright 2017 Ispirata Srl
#
# Licensed under the Apache License, Version 2.0 (the "License");
# you may not use this file except in compliance with the License.
# You may obtain a copy of the License at
#
#    http://www.apache.org/licenses/LICENSE-2.0
#
# Unless required by applicable law or agreed to in writing, software
# distributed under the License is distributed on an "AS IS" BASIS,
# WITHOUT WARRANTIES OR CONDITIONS OF ANY KIND, either express or implied.
# See the License for the specific language governing permissions and
# limitations under the License.
#

defmodule Astarte.RealmManagement.Mixfile do
  use Mix.Project

  def project do
    [
      app: :astarte_realm_management,
<<<<<<< HEAD
      version: "0.11.0-dev",
=======
      version: "0.10.0-rc.0",
>>>>>>> 3fc381a7
      elixir: "~> 1.6",
      build_embedded: Mix.env() == :prod,
      start_permanent: Mix.env() == :prod,
      test_coverage: [tool: ExCoveralls],
      preferred_cli_env: [
        coveralls: :test,
        "coveralls.detail": :test,
        "coveralls.post": :test,
        "coveralls.html": :test
      ],
      deps: deps() ++ astarte_required_modules(System.get_env("ASTARTE_IN_UMBRELLA"))
    ]
  end

  def application do
    [
      extra_applications: [:logger],
      mod: {Astarte.RealmManagement, []}
    ]
  end

  defp astarte_required_modules("true") do
    [
      {:astarte_core, in_umbrella: true},
      {:astarte_rpc, in_umbrella: true},
      {:astarte_data_access, in_umbrella: true}
    ]
  end

  defp astarte_required_modules(_) do
    [
      {:astarte_core, github: "astarte-platform/astarte_core"},
      {:astarte_rpc, github: "astarte-platform/astarte_rpc"},
      {:astarte_data_access, github: "astarte-platform/astarte_data_access"}
    ]
  end

  defp deps do
    [
      {:amqp, "== 1.0.2"},
      {:cqerl,
       github: "matehat/cqerl", ref: "6e44b42df1cb0fcf82d8ab4df032c2e7cacb96f9", override: true},
      {:cqex, github: "matehat/cqex", ref: "a2c45667108f9b1e8a9c73c5250a04020bf72a30"},
      {:exprotobuf, "== 1.2.9"},
      {:conform, "== 2.5.2"},
      {:distillery, "== 1.5.2", runtime: false},
      {:excoveralls, "== 0.9.1", only: :test}
    ]
  end
end<|MERGE_RESOLUTION|>--- conflicted
+++ resolved
@@ -22,11 +22,7 @@
   def project do
     [
       app: :astarte_realm_management,
-<<<<<<< HEAD
       version: "0.11.0-dev",
-=======
-      version: "0.10.0-rc.0",
->>>>>>> 3fc381a7
       elixir: "~> 1.6",
       build_embedded: Mix.env() == :prod,
       start_permanent: Mix.env() == :prod,
